<<<<<<< HEAD
import sys, time
from threading import *

from RULEngine.Strategy.Strategy import Strategy
from RULEngine.Command import Command
from RULEngine.Util.Pose import Pose, Position
from RULEngine.Util.geometry import *
from RULEngine.Util.Pose import Pose, Position
=======
from time import time

from RULEngine.Strategy.Strategy import Strategy
from RULEngine.Command import Command
from RULEngine.Util.Pose import Pose
>>>>>>> 1722ba15
from RULEngine.Util.geometry import *

from UltimateStrat.Executor.CoachExecutor import CoachExecutor
from UltimateStrat.Executor.PlayExecutor import PlayExecutor
from UltimateStrat.Executor.TacticExecutor import TacticExecutor
from UltimateStrat.Executor.SkillExecutor import SkillExecutor
<<<<<<< HEAD
from Util.VectorRegulator import Regulator
import UltimateStrat.Router as Router

from Application import *
=======
from UltimateStrat.InfoManager import InfoManager

>>>>>>> 1722ba15

__author__ = 'jbecirovski'

class UltimateStrategy(Strategy):
    def __init__(self, field, referee, team, opponent_team, is_team_yellow=False):
        Strategy.__init__(self, field, referee, team, opponent_team)

        # Create InfoManager
        self.team.is_team_yellow = is_team_yellow
        Router.initialize(field, team, opponent_team)
        self.regulator = [Regulator() for x in range(6)]

        # Create Executors
        self.ex_coach = CoachExecutor(Router)
        self.ex_play = PlayExecutor(Router)
        self.ex_tactic = TacticExecutor(Router)
        self.ex_skill = SkillExecutor(Router)

<<<<<<< HEAD
        # Create GUI
        Thread(target=self.create_gui).start()
        self.quit = False

        # Time lock
        self.kicker_time = time.time()
        self.kicker_time_max = 1000

    def create_gui(self):
        gui_mode = True
        if gui_mode:
            root = tk.Tk()
            root
            app = Application(Router, master=root)
            app.mainloop()
            root.destroy()
        self.quit = True

    def on_start(self):
        #if not self.field.ball.position == Position():
        #    self.p_ball = self.field.ball.position
        Router.update()
=======
    def on_start(self):
        self.info_manager.update()
>>>>>>> 1722ba15
        # Main Strategy sequence
        self.ex_coach.exec()
        self.ex_play.exec()
        self.ex_tactic.exec()
        self.ex_skill.exec()

        # ::COMMAND SENDER::
<<<<<<< HEAD
        list_autorised_bot = [4]

        for i in list_autorised_bot:
            next_action = Router.getPlayerNextPose(i)
            #if isinstance(next_action, Pose):
                #next_action = self.regulator[i].apply(next_action, debug=True)
            #print(Router.getPlayerPosition(i))
            if isinstance(next_action, Pose):
                # Move Manager :: if next action is Pose
                if Router.getPlayerPose(i) == next_action:
                    #self._send_command(Command.Stop(self.team.players[i], self.team))
                    #self._send_command(Command.MoveToAndRotate(self.team.players[i], self.team, next_action))
                    self._send_command(Command.MoveTo(self.team.players[i], self.team, Router.getPlayerPose(i)))
                    
                else:
                    #self._send_command(Command.MoveToAndRotate(self.team.players[i], self.team, next_action))
                    self._send_command(Command.MoveTo(self.team.players[i], self.team, next_action.position))
=======
        for i in range(6):
            next_action = self.info_manager.getPlayerNextAction(i)
            if isinstance(next_action, Pose):

                # Move Manager :: if next action is Pose
                self._send_command(Command.MoveToAndRotate(self.team.players[i], self.team, next_action))
>>>>>>> 1722ba15
            elif isinstance(next_action, int):

                # Kick Manager :: if next action is int
                if not 0 < next_action <= 8:
                    next_action = 5
<<<<<<< HEAD
 
                if get_milliseconds(time.time()) > get_milliseconds(self.kicker_time) + self.kicker_time_max:
                    if get_distance(Router.getPlayerPosition(i), Router.getBallPosition()) < 150:
                        self._send_command(Command.Kick(self.team.players[i], self.team, next_action))
            else:

                # Path Manager :: if next action is list of Pose
                if get_distance(Router.getPlayerPosition(4), next_action[0].position) < 500:
                    #print('NEXT :::::::::::::::::::::::::::::::::::::::::::::::::::')
                    next_pose = next_action.pop(0)
                    if len(next_action) == 0:
                        next_action = next_pose
                    Router.setPlayerNextPose(i, next_action)
                    #self._send_command(Command.MoveToAndRotate(self.team.players[i], self.team, next_pose))
                    self._send_command(Command.MoveTo(self.team.players[i], self.team, next_pose.position))
                else:
                    #self._send_command(Command.MoveToAndRotate(self.team.players[i], self.team, next_action[0]))
                    #print('DISTANCE: ',get_distance(Router.getPlayerPosition(4), next_action[0].position))
                    #print(next_action)
                    self._send_command(Command.MoveTo(self.team.players[i], self.team, next_action[0].position))

        if self.quit:
            exit()

=======
                self._send_command(Command.Kick(self.team.players[i], self.team, next_action))
                if get_distance(self.info_manager.getPlayerPosition(i), self.info_manager.getBallPosition()) > 150:
                    self.info_manager.setPlayerNextAction(i, self.info_manager.getPlayerPosition(i))
            else:

                # Path Manager :: if next action is list of Pose
                if get_distance(self.info_manager.getPlayerPosition(i), next_action[0].position) < 180:
                    next_pose = next_action.pop(0)
                    if len(next_action) == 0:
                        next_action = next_pose
                    self.info_manager.setPlayerNextAction(i, next_action)
                    self._send_command(Command.MoveToAndRotate(self.team.players[i], self.team, next_pose))
                else:
                    self._send_command(Command.MoveToAndRotate(self.team.players[i], self.team, next_action[0]))
>>>>>>> 1722ba15

    def on_halt(self):
        self.on_start()

    def on_stop(self):
        self.on_start()<|MERGE_RESOLUTION|>--- conflicted
+++ resolved
@@ -1,34 +1,19 @@
-<<<<<<< HEAD
-import sys, time
-from threading import *
-
-from RULEngine.Strategy.Strategy import Strategy
-from RULEngine.Command import Command
-from RULEngine.Util.Pose import Pose, Position
-from RULEngine.Util.geometry import *
-from RULEngine.Util.Pose import Pose, Position
-=======
 from time import time
 
 from RULEngine.Strategy.Strategy import Strategy
 from RULEngine.Command import Command
 from RULEngine.Util.Pose import Pose
->>>>>>> 1722ba15
 from RULEngine.Util.geometry import *
 
 from UltimateStrat.Executor.CoachExecutor import CoachExecutor
 from UltimateStrat.Executor.PlayExecutor import PlayExecutor
 from UltimateStrat.Executor.TacticExecutor import TacticExecutor
 from UltimateStrat.Executor.SkillExecutor import SkillExecutor
-<<<<<<< HEAD
 from Util.VectorRegulator import Regulator
 import UltimateStrat.Router as Router
 
 from Application import *
-=======
 from UltimateStrat.InfoManager import InfoManager
-
->>>>>>> 1722ba15
 
 __author__ = 'jbecirovski'
 
@@ -47,33 +32,8 @@
         self.ex_tactic = TacticExecutor(Router)
         self.ex_skill = SkillExecutor(Router)
 
-<<<<<<< HEAD
-        # Create GUI
-        Thread(target=self.create_gui).start()
-        self.quit = False
-
-        # Time lock
-        self.kicker_time = time.time()
-        self.kicker_time_max = 1000
-
-    def create_gui(self):
-        gui_mode = True
-        if gui_mode:
-            root = tk.Tk()
-            root
-            app = Application(Router, master=root)
-            app.mainloop()
-            root.destroy()
-        self.quit = True
-
-    def on_start(self):
-        #if not self.field.ball.position == Position():
-        #    self.p_ball = self.field.ball.position
-        Router.update()
-=======
     def on_start(self):
         self.info_manager.update()
->>>>>>> 1722ba15
         # Main Strategy sequence
         self.ex_coach.exec()
         self.ex_play.exec()
@@ -81,63 +41,17 @@
         self.ex_skill.exec()
 
         # ::COMMAND SENDER::
-<<<<<<< HEAD
-        list_autorised_bot = [4]
-
-        for i in list_autorised_bot:
-            next_action = Router.getPlayerNextPose(i)
-            #if isinstance(next_action, Pose):
-                #next_action = self.regulator[i].apply(next_action, debug=True)
-            #print(Router.getPlayerPosition(i))
-            if isinstance(next_action, Pose):
-                # Move Manager :: if next action is Pose
-                if Router.getPlayerPose(i) == next_action:
-                    #self._send_command(Command.Stop(self.team.players[i], self.team))
-                    #self._send_command(Command.MoveToAndRotate(self.team.players[i], self.team, next_action))
-                    self._send_command(Command.MoveTo(self.team.players[i], self.team, Router.getPlayerPose(i)))
-                    
-                else:
-                    #self._send_command(Command.MoveToAndRotate(self.team.players[i], self.team, next_action))
-                    self._send_command(Command.MoveTo(self.team.players[i], self.team, next_action.position))
-=======
         for i in range(6):
             next_action = self.info_manager.getPlayerNextAction(i)
             if isinstance(next_action, Pose):
 
                 # Move Manager :: if next action is Pose
                 self._send_command(Command.MoveToAndRotate(self.team.players[i], self.team, next_action))
->>>>>>> 1722ba15
             elif isinstance(next_action, int):
 
                 # Kick Manager :: if next action is int
                 if not 0 < next_action <= 8:
                     next_action = 5
-<<<<<<< HEAD
- 
-                if get_milliseconds(time.time()) > get_milliseconds(self.kicker_time) + self.kicker_time_max:
-                    if get_distance(Router.getPlayerPosition(i), Router.getBallPosition()) < 150:
-                        self._send_command(Command.Kick(self.team.players[i], self.team, next_action))
-            else:
-
-                # Path Manager :: if next action is list of Pose
-                if get_distance(Router.getPlayerPosition(4), next_action[0].position) < 500:
-                    #print('NEXT :::::::::::::::::::::::::::::::::::::::::::::::::::')
-                    next_pose = next_action.pop(0)
-                    if len(next_action) == 0:
-                        next_action = next_pose
-                    Router.setPlayerNextPose(i, next_action)
-                    #self._send_command(Command.MoveToAndRotate(self.team.players[i], self.team, next_pose))
-                    self._send_command(Command.MoveTo(self.team.players[i], self.team, next_pose.position))
-                else:
-                    #self._send_command(Command.MoveToAndRotate(self.team.players[i], self.team, next_action[0]))
-                    #print('DISTANCE: ',get_distance(Router.getPlayerPosition(4), next_action[0].position))
-                    #print(next_action)
-                    self._send_command(Command.MoveTo(self.team.players[i], self.team, next_action[0].position))
-
-        if self.quit:
-            exit()
-
-=======
                 self._send_command(Command.Kick(self.team.players[i], self.team, next_action))
                 if get_distance(self.info_manager.getPlayerPosition(i), self.info_manager.getBallPosition()) > 150:
                     self.info_manager.setPlayerNextAction(i, self.info_manager.getPlayerPosition(i))
@@ -152,7 +66,6 @@
                     self._send_command(Command.MoveToAndRotate(self.team.players[i], self.team, next_pose))
                 else:
                     self._send_command(Command.MoveToAndRotate(self.team.players[i], self.team, next_action[0]))
->>>>>>> 1722ba15
 
     def on_halt(self):
         self.on_start()
