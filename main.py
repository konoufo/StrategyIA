--- conflicted
+++ resolved
@@ -4,8 +4,4 @@
 __author__ = 'jbecirovski'
 
 if __name__ == '__main__':
-<<<<<<< HEAD
-    start_game(UltimateStrategy, serial=True, gui=True)
-=======
     Framework().start_game(UltimateStrategy)
->>>>>>> 1722ba15
