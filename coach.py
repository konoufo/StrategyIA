# Under MIT License, see LICENSE.txt
""" Module supérieur de l'IA """
import math

from RULEngine.Command import command
from RULEngine.Util.Position import Position
from RULEngine.Util.Pose import Pose

import ai.executor as executor
from ai.InfoManager import InfoManager
import ai.Debug.debug_manager as ui_debug
from ai.STA.Strategy.StrategyBook import StrategyBook
from ai.STA.Tactic.TacticBook import TacticBook
from ai.Algorithm.PathfinderRRT import PathfinderRRT
from ai.Algorithm.InfluenceMap import InfluenceMap
from ai.Debug.debug_manager import DebugManager, DebugCommand

__author__ = 'RoboCupULaval'

TIMESTAMP_MINIMAL_DELTA = 0.015 #15 ms de mise à jour pour la boucle de l'ia

class Coach(object):
    """
        Niveau supérieur de l'IA, est appelé et créé par Framework.

        La classe créée une partie du GameState et exécute la boucle principale
        de la logique de l'IA.

        À chaque itération, les Executors sont déclenchés et InfoManager est
        mit à jour.

        À la fin d'une itération, les commandes des robots sont récupérées de
        l'InfoManager et finalement envoyée au serveur de communication.
    """

    def __init__(self):
        """
            Constructeur, réplique une grande partie du GameState pour
            construire l'InfoManager.
        """
        self.info_manager = InfoManager()
        self._init_intelligent_modules()
        self.debug_manager = self.info_manager.debug_manager
        self.debug_executor = executor.DebugExecutor(self.info_manager)
        self.module_executor = executor.ModuleExecutor(self.info_manager)
        self.strategy_executor = executor.StrategyExecutor(self.info_manager)
        self.tatic_executor = executor.TacticExecutor(self.info_manager)
        self.coach_command_sender = CoachCommandSender(self.info_manager)
        self._init_ui_debug()

        self.last_update_timestap = 0


    def main_loop(self, p_game_state):
        """ Interface RULEngine/StrategyIA, boucle principale de l'IA"""
        delta_timestamp = p_game_state.timestamp - self.last_update_timestap
        if delta_timestamp > TIMESTAMP_MINIMAL_DELTA or math.isclose(delta_timestamp, TIMESTAMP_MINIMAL_DELTA, abs_tol=1e-4):
            self.last_update_timestap = p_game_state.timestamp
            self._update_ai(p_game_state)
            self.coach_command_sender.generate_and_send_commands(p_game_state)
        else:
            pass

    def halt(self):
        """ Hack pour sync les frames de vision et les itérations de l'IA """
        pass

    def stop(self, game_state):
        """ *Devrait* déinit pour permettre un arrêt propre. """
        pass

    @property
    def robot_commands(self):
        return self.coach_command_sender.robot_commands

    def get_debug_commands_and_clear(self):
        """ Élément de l'interface entre RULEngine/StrategyIA """
        if self.debug_manager:
            debug_commands = self.debug_manager.get_commands()
            for cmd in debug_commands:
                print(cmd)
            return debug_commands
        else:
            return []

    def _init_intelligent_modules(self):
<<<<<<< HEAD
        self.info_manager.register_module(InfluenceMap, InfluenceMap)

=======
        self.info_manager.register_module('Pathfinder', PathfinderRRT)
>>>>>>> d34a36b3

    def _init_ui_debug(self):
        # FIXME: exécuter uniquement sur handshake plutôt qu'à l'init du coach
        cmd_tactics = {'strategy': StrategyBook(self.info_manager).get_strategies_name_list(),
                       'tactic': TacticBook().get_tactics_name_list(),
                       'action': ['None']}
        cmd = DebugCommand(1001, cmd_tactics)
        self.debug_manager.add_odd_command(cmd)


    def _update_ai(self, p_game_state):
        """ Effectue une itération de mise à jour de l'ia. """
        self.info_manager.update(p_game_state)
        self.module_executor.exec()
        self.strategy_executor.exec()
        self.tatic_executor.exec()
        self.debug_executor.exec()

class CoachCommandSender(object):
    """
        Construit les commandes et les places dans un champ pour que Framework
        puissent les envoyer aux robots.
    """

    def __init__(self, p_info_manager):
        self.game_state = None
        self.info_manager = p_info_manager
        self.current_player_id = None
        self.robot_commands = []

    def generate_and_send_commands(self, p_game_state):
        self.game_state = p_game_state
        self._clear_commands()
        for i in range(6):
            self.current_player_id = i
            next_action = self.info_manager.get_player_next_action(i)
            command = self._generate_command(next_action)
            self.robot_commands.append(command)

    def _clear_commands(self):
        self.robot_commands = []

    def _generate_command(self, p_next_action):
        if p_next_action is not None:
            if p_next_action.kick_strength > 0:
                return self._generate_kick_command(p_next_action.kick_strength)
            elif p_next_action.move_destination:
                assert(isinstance(p_next_action.move_destination, Pose))
                return self._generate_move_command(p_next_action.move_destination)
            else:
                return self._generate_empty_command()
        else:
            return self._generate_empty_command()

    def _generate_kick_command(self, p_kick_strength):
        kick_strength = self._sanitize_kick_strength(p_kick_strength)

        return command.Kick(self._get_player(), kick_strength)

    def _generate_move_command(self, p_move_destination):
        return command.MoveToAndRotate(self._get_player(), p_move_destination)

    def _generate_empty_command(self):
        return command.MoveToAndRotate(self._get_player(), self._get_player().pose)

    def _get_player(self):
        return self.game_state.friends.players[self.current_player_id]


    def _sanitize_kick_strength(self, p_kick_strength):
        if p_kick_strength > 1:
            return 1
        else:
            return p_kick_strength<|MERGE_RESOLUTION|>--- conflicted
+++ resolved
@@ -84,12 +84,9 @@
             return []
 
     def _init_intelligent_modules(self):
-<<<<<<< HEAD
-        self.info_manager.register_module(InfluenceMap, InfluenceMap)
+        # self.info_manager.register_module('InfluenceMap', InfluenceMap)
+        self.info_manager.register_module('Pathfinder', PathfinderRRT)
 
-=======
-        self.info_manager.register_module('Pathfinder', PathfinderRRT)
->>>>>>> d34a36b3
 
     def _init_ui_debug(self):
         # FIXME: exécuter uniquement sur handshake plutôt qu'à l'init du coach
