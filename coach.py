# Under MIT License, see LICENSE.txt
""" Module supérieur de l'IA """

from RULEngine.Command import command
from RULEngine.Util.constant import *

import ai.executor as executor
from ai.InfoManager import InfoManager
import ai.Debug.debug_manager as ui_debug

# debug stuff
from ai.Debug.debug_manager import DebugCommand
from ai.Util.types import AICommand
from RULEngine.Util.Pose import Pose
from RULEngine.Util.Position import Position
<<<<<<< HEAD
from ai.STA.Action.ProtectGoal import ProtectGoal
from ai.STA.Tactic.CoverZone import CoverZone
from ai.STA.Tactic.GoalKeeper import GoalKeeper
=======
from ai.STA.Tactic.GoGetBall import GoGetBall
from ai.STA.Tactic.GoalKeeper import GoalKeeper
from ai.STA.Tactic.GoToPosition import GoToPosition
from ai.STA.Tactic.Stop import Stop
from ai.STA.Tactic.CoverZone import CoverZone
>>>>>>> a6f8f884

__author__ = 'RoboCupULaval'

class Coach(object):
    """
        Niveau supérieur de l'IA, est appelé et créé par Framework.

        La classe créée une partie du GameState et exécute la boucle principale
        de la logique de l'IA.

        À chaque itération, les Executors sont déclenchés et InfoManager est
        mit à jour.

        À la fin d'une itération, les commandes des robots sont récupérées de
        l'InfoManager et finalement envoyée au serveur de communication.
    """

    def __init__(self):
        """
            Constructeur, réplique une grande partie du GameState pour
            construire l'InfoManager.
        """
        self.info_manager = InfoManager(is_debug=True)
        self.debug_manager = self.info_manager.debug_manager
        self.module_executor = executor.ModuleExecutor(self.info_manager)
        self.strategy_executor = executor.StrategyExecutor(self.info_manager)
        self.tatic_executor = executor.TacticExecutor(self.info_manager)
        self.pathfinder_executor = executor.PathfinderExecutor(self.info_manager)
        self.coach_command_sender = CoachCommandSender(self.info_manager)
        self._init_intelligent_modules()
<<<<<<< HEAD
        self.goalKeeper = GoalKeeper(self.info_manager, 0)
=======
        self.tactics = [Stop(self.info_manager, 0), Stop(self.info_manager, 1), Stop(self.info_manager, 2), Stop(self.info_manager, 3), Stop(self.info_manager, 4), Stop(self.info_manager, 5)]
        self.ui_commands = []
>>>>>>> a6f8f884

        # TODO: hack
        cmd_tactics = {'strategy': ['None'],
                       'tactic': ['goto_position', 'goalkeeper', 'cover_zone', 'go_get_ball'],
                       'action': ['None']}
        cmd = DebugCommand(1001, None, cmd_tactics)
        self.debug_manager.logs.append(cmd)

    def main_loop(self, p_game_state):
        """ Interface RULEngine/StrategyIA, boucle principale de l'IA"""
        self._update_ai(p_game_state)

        self._hack_parse_ui_commands()
        self._hard_coded_commands()

        self.coach_command_sender.generate_and_send_commands(p_game_state)

    def _hack_parse_ui_commands(self):
        for cmd in self.ui_commands:
            data = cmd.data
            pid = data['id']
            tact = data['tactic']
            self.tactics[pid] = self._hack_get_tactic(tact, pid)

    def _hack_get_tactic(self, t, pid):
        ref = None
        if t == "goto_position":
            ref = GoToPosition(self.info_manager, pid, Pose(self.info_manager.get_ball_position(), 0))
        elif t == "goalkeeper":
            ref = GoalKeeper(self.info_manager, pid)
        elif t == "cover_zone":
            ref = CoverZone(self.info_manager, pid, FIELD_Y_TOP, FIELD_Y_TOP/2, FIELD_X_LEFT, FIELD_X_LEFT/2)
        elif t == "go_get_ball":
            ref = GoGetBall(self.info_manager, pid)
        else:
            ref = Stop(self.info_manager, pid)


    def _hard_coded_commands(self):
        debug_manager = self.info_manager.debug_manager
        #goalKeeper = ProtectGoal(self.info_manager, 0, False).exec()
        goto_ball = AICommand(Pose(self.info_manager.get_ball_position()), 0)
        #self.info_manager.set_player_next_action(0, goalKeeper)
        self.goalKeeper.exec()
        #self.info_manager.set_player_next_action(1, goto_ball)

        for tactic in self.tactics:
            tatctic.exec()

    def halt(self):
        """ Hack pour sync les frames de vision et les itérations de l'IA """
        pass

    def stop(self, game_state):
        """ *Devrait* déinit pour permettre un arrêt propre. """
        pass

    @property
    def robot_commands(self):
        return self.coach_command_sender.robot_commands

    def get_debug_commands_and_clear(self):
        """ Élément de l'interface entre RULEngine/StrategyIA """
        if self.debug_manager:
            debug_commands = self.debug_manager.get_commands()
            self.debug_manager.clear()
            return debug_commands
        else:
            return []

    def set_debug_commands(self, ui_debug_commands):
        if self.debug_manager:
            self._set_debug_commands(ui_debug_commands)

    def _set_debug_commands(self, ui_debug_commands):
        for command in ui_debug_commands:
            debug_command = ui_debug.wrap_command(command)
            self.ui_commands.append(debug_command)
            # FIXME: hack
            # self.debug_manager.add_ui_command(debug_command)

    def _init_intelligent_modules(self):
        self.info_manager.register_module('Pathfinder', None)

    def _update_ai(self, p_game_state):
        """ Effectue une itération de mise à jour de l'ia. """
        self.info_manager.update(p_game_state)
        self.strategy_executor.exec()
        self.tatic_executor.exec()
        # TODO: Optimiser les moments de mises à jours des modules intelligents
        self.module_executor.exec()
        self.pathfinder_executor.exec()

class CoachCommandSender(object):
    """
        Construit les commandes et les places dans un champ pour que Framework
        puissent les envoyer aux robots.
    """

    def __init__(self, p_info_manager):
        self.game_state = None
        self.info_manager = p_info_manager
        self.current_player_id = None
        self.robot_commands = []

    def generate_and_send_commands(self, p_game_state):
        self.game_state = p_game_state
        self._clear_commands()
        for i in range(6):
            self.current_player_id = i
            next_action = self.info_manager.get_player_next_action(i)
            command = self._generate_command(next_action)
            self.robot_commands.append(command)

    def _clear_commands(self):
        self.robot_commands = []

    def _generate_command(self, p_next_action):
        if p_next_action is not None:
            if p_next_action.kick_strength > 0:
                return self._generate_kick_command(p_next_action.kick_strength)
            elif p_next_action.move_destination:
                return self._generate_move_command(p_next_action.move_destination)
            else:
                return self._generate_empty_command()
        else:
            return self._generate_empty_command()

    def _generate_kick_command(self, p_kick_strength):
        kick_strength = self._sanitize_kick_strength(p_kick_strength)

        return command.Kick(self._get_player(), kick_strength)

    def _generate_move_command(self, p_move_destination):
        return command.MoveToAndRotate(self._get_player(), p_move_destination)

    def _generate_empty_command(self):
        return command.MoveToAndRotate(self._get_player(), self._get_player().pose)

    def _get_player(self):
        return self.game_state.friends.players[self.current_player_id]


    def _sanitize_kick_strength(self, p_kick_strength):
        if p_kick_strength > 1:
            return 1
        else:
            return p_kick_strength<|MERGE_RESOLUTION|>--- conflicted
+++ resolved
@@ -13,17 +13,12 @@
 from ai.Util.types import AICommand
 from RULEngine.Util.Pose import Pose
 from RULEngine.Util.Position import Position
-<<<<<<< HEAD
+from ai.STA.Tactic.GoGetBall import GoGetBall
 from ai.STA.Action.ProtectGoal import ProtectGoal
-from ai.STA.Tactic.CoverZone import CoverZone
-from ai.STA.Tactic.GoalKeeper import GoalKeeper
-=======
-from ai.STA.Tactic.GoGetBall import GoGetBall
 from ai.STA.Tactic.GoalKeeper import GoalKeeper
 from ai.STA.Tactic.GoToPosition import GoToPosition
 from ai.STA.Tactic.Stop import Stop
 from ai.STA.Tactic.CoverZone import CoverZone
->>>>>>> a6f8f884
 
 __author__ = 'RoboCupULaval'
 
@@ -54,12 +49,8 @@
         self.pathfinder_executor = executor.PathfinderExecutor(self.info_manager)
         self.coach_command_sender = CoachCommandSender(self.info_manager)
         self._init_intelligent_modules()
-<<<<<<< HEAD
-        self.goalKeeper = GoalKeeper(self.info_manager, 0)
-=======
         self.tactics = [Stop(self.info_manager, 0), Stop(self.info_manager, 1), Stop(self.info_manager, 2), Stop(self.info_manager, 3), Stop(self.info_manager, 4), Stop(self.info_manager, 5)]
         self.ui_commands = []
->>>>>>> a6f8f884
 
         # TODO: hack
         cmd_tactics = {'strategy': ['None'],
@@ -107,7 +98,7 @@
         #self.info_manager.set_player_next_action(1, goto_ball)
 
         for tactic in self.tactics:
-            tatctic.exec()
+            tactic.exec()
 
     def halt(self):
         """ Hack pour sync les frames de vision et les itérations de l'IA """
