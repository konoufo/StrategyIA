# Under MIT License, see LICENSE.txt
""" Module supérieur de l'IA """

from RULEngine.Command import command
from RULEngine.Util.Position import Position
from RULEngine.Util.Pose import Pose

import ai.executor as executor
from ai.InfoManager import InfoManager
import ai.Debug.debug_manager as ui_debug
from ai.STA.Strategy.StrategyBook import StrategyBook, TACTIC_BOOK
from ai.Algorithm.PathfinderRRT import PathfinderRRT
from ai.Debug.debug_manager import DebugManager, DebugCommand

<<<<<<< HEAD

__author__ = 'RoboCupULaval'

=======
# debug stuff
from ai.Debug.debug_manager import DebugCommand
from ai.Util.types import AICommand
from RULEngine.Util.Pose import Pose
from RULEngine.Util.Position import Position
from ai.STA.Tactic.GoGetBall import GoGetBall
from ai.STA.Action.ProtectGoal import ProtectGoal
from ai.STA.Tactic.GoalKeeper import GoalKeeper
from ai.STA.Tactic.GoToPosition import GoToPosition
from ai.STA.Tactic.Stop import Stop
from ai.STA.Tactic.CoverZone import CoverZone
from ai.STA.Strategy.SimpleDefense import SimpleDefense

__author__ = 'RoboCupULaval'

# FIXME: hack
STRATEGY_BOOK = {'SimpleDefense' : SimpleDefense,
                 'SimpleOffense' : []}
STRATEGY_COMMAND = 5002
TACTIC_COMMAND = 5003

>>>>>>> 144e4400
class Coach(object):
    """
        Niveau supérieur de l'IA, est appelé et créé par Framework.

        La classe créée une partie du GameState et exécute la boucle principale
        de la logique de l'IA.

        À chaque itération, les Executors sont déclenchés et InfoManager est
        mit à jour.

        À la fin d'une itération, les commandes des robots sont récupérées de
        l'InfoManager et finalement envoyée au serveur de communication.
    """

    def __init__(self):
        """
            Constructeur, réplique une grande partie du GameState pour
            construire l'InfoManager.
        """
        self.info_manager = InfoManager()
        self._init_intelligent_modules()
        self.debug_manager = self.info_manager.debug_manager
        self.debug_executor = executor.DebugExecutor(self.info_manager)
        self.module_executor = executor.ModuleExecutor(self.info_manager)
        self.strategy_executor = executor.StrategyExecutor(self.info_manager)
        self.tatic_executor = executor.TacticExecutor(self.info_manager)
        self.coach_command_sender = CoachCommandSender(self.info_manager)
<<<<<<< HEAD
        self._init_ui_debug()
=======
        self.tactics = []
        self._init_intelligent_modules()
        self.ui_commands = []

        # TODO: hack
        cmd_tactics = {'strategy': list(STRATEGY_BOOK.keys()),
                       'tactic': ['goto_position', 'goalkeeper', 'cover_zone', 'go_get_ball'],
                       'action': ['None']}
        cmd = DebugCommand(1001, None, cmd_tactics)
        self.debug_manager.logs.append(cmd)

    def _hack_parse_ui_commands(self):

        for cmd in self.ui_commands:
            if cmd['type'] == TACTIC_COMMAND:
                self._hack_assign_tactic(cmd)
            elif cmd['type'] == STRATEGY_COMMAND:
                self._hack_set_strategy_sequence(cmd['data']['strategy'])

        self.ui_commands = []

    def _hack_get_tactic(self, t, pid, target):
        ref = None
        target_tup = self._hack_str_to_tuple(target)
        x, y = target_tup
        if t == "goto_position":
            ref = GoToPosition(self.info_manager, pid, Pose(Position(x, y), 0))
        elif t == "goalkeeper":
            ref = GoalKeeper(self.info_manager, pid)
        elif t == "cover_zone":
            ref = CoverZone(self.info_manager, pid, FIELD_Y_TOP, FIELD_Y_TOP/2, FIELD_X_LEFT, FIELD_X_LEFT/2)
        elif t == "go_get_ball":
            ref = GoGetBall(self.info_manager, pid)
        else:
            ref = Stop(self.info_manager, pid)

        return ref

    def _hack_str_to_tuple(self, target_str):
        target_str = target_str.replace('(', '')
        target_str = target_str.replace(')', '')
        target_str_list = target_str.split(',')
        return int(float(target_str_list[0])), int(float(target_str_list[1]))

    def _hack_hard_coded_commands(self):
        for t in self.tactics:
            t.exec()
>>>>>>> 144e4400


    def main_loop(self, p_game_state):
        """ Interface RULEngine/StrategyIA, boucle principale de l'IA"""
        self._update_ai(p_game_state)
<<<<<<< HEAD
=======

        #self._hack_parse_ui_commands()
        #self._hack_hard_coded_commands()


>>>>>>> 144e4400
        self.coach_command_sender.generate_and_send_commands(p_game_state)


    def halt(self):
        """ Hack pour sync les frames de vision et les itérations de l'IA """
        pass

    def stop(self, game_state):
        """ *Devrait* déinit pour permettre un arrêt propre. """
        pass

    @property
    def robot_commands(self):
        return self.coach_command_sender.robot_commands

    def get_debug_commands_and_clear(self):
        """ Élément de l'interface entre RULEngine/StrategyIA """
        if self.debug_manager:
            debug_commands = self.debug_manager.get_commands()
            for cmd in debug_commands:
                print(cmd)
            return debug_commands
        else:
            return []

    def _init_intelligent_modules(self):
        pass

    def _init_ui_debug(self):
        # FIXME: exécuter uniquement sur handshake plutôt qu'à l'init du coach
        cmd_tactics = {'strategy': list(StrategyBook().get_strategies_name_list()),
                       'tactic': list(TACTIC_BOOK.keys()),
                       'action': ['None']}
        cmd = DebugCommand(1001, None, cmd_tactics)
        self.debug_manager.add_odd_command(cmd)


    def _update_ai(self, p_game_state):
        """ Effectue une itération de mise à jour de l'ia. """
        self.info_manager.update(p_game_state)
        self.module_executor.exec()
        self.strategy_executor.exec()
        self.tatic_executor.exec()
        self.debug_executor.exec()

class CoachCommandSender(object):
    """
        Construit les commandes et les places dans un champ pour que Framework
        puissent les envoyer aux robots.
    """

    def __init__(self, p_info_manager):
        self.game_state = None
        self.info_manager = p_info_manager
        self.current_player_id = None
        self.robot_commands = []

    def generate_and_send_commands(self, p_game_state):
        self.game_state = p_game_state
        self._clear_commands()
        for i in range(6):
            self.current_player_id = i
            next_action = self.info_manager.get_player_next_action(i)
            command = self._generate_command(next_action)
            self.robot_commands.append(command)

    def _clear_commands(self):
        self.robot_commands = []

    def _generate_command(self, p_next_action):
        if p_next_action is not None:
            if p_next_action.kick_strength > 0:
                return self._generate_kick_command(p_next_action.kick_strength)
            elif p_next_action.move_destination:
                assert(isinstance(p_next_action.move_destination, Pose))
                return self._generate_move_command(p_next_action.move_destination)
            else:
                return self._generate_empty_command()
        else:
            return self._generate_empty_command()

    def _generate_kick_command(self, p_kick_strength):
        kick_strength = self._sanitize_kick_strength(p_kick_strength)

        return command.Kick(self._get_player(), kick_strength)

    def _generate_move_command(self, p_move_destination):
        return command.MoveToAndRotate(self._get_player(), p_move_destination)

    def _generate_empty_command(self):
        return command.MoveToAndRotate(self._get_player(), self._get_player().pose)

    def _get_player(self):
        return self.game_state.friends.players[self.current_player_id]


    def _sanitize_kick_strength(self, p_kick_strength):
        if p_kick_strength > 1:
            return 1
        else:
            return p_kick_strength<|MERGE_RESOLUTION|>--- conflicted
+++ resolved
@@ -8,37 +8,13 @@
 import ai.executor as executor
 from ai.InfoManager import InfoManager
 import ai.Debug.debug_manager as ui_debug
-from ai.STA.Strategy.StrategyBook import StrategyBook, TACTIC_BOOK
+from ai.STA.Strategy.StrategyBook import StrategyBook
+from ai.STA.Tactic.TacticBook import TacticBook
 from ai.Algorithm.PathfinderRRT import PathfinderRRT
 from ai.Debug.debug_manager import DebugManager, DebugCommand
 
-<<<<<<< HEAD
-
 __author__ = 'RoboCupULaval'
 
-=======
-# debug stuff
-from ai.Debug.debug_manager import DebugCommand
-from ai.Util.types import AICommand
-from RULEngine.Util.Pose import Pose
-from RULEngine.Util.Position import Position
-from ai.STA.Tactic.GoGetBall import GoGetBall
-from ai.STA.Action.ProtectGoal import ProtectGoal
-from ai.STA.Tactic.GoalKeeper import GoalKeeper
-from ai.STA.Tactic.GoToPosition import GoToPosition
-from ai.STA.Tactic.Stop import Stop
-from ai.STA.Tactic.CoverZone import CoverZone
-from ai.STA.Strategy.SimpleDefense import SimpleDefense
-
-__author__ = 'RoboCupULaval'
-
-# FIXME: hack
-STRATEGY_BOOK = {'SimpleDefense' : SimpleDefense,
-                 'SimpleOffense' : []}
-STRATEGY_COMMAND = 5002
-TACTIC_COMMAND = 5003
-
->>>>>>> 144e4400
 class Coach(object):
     """
         Niveau supérieur de l'IA, est appelé et créé par Framework.
@@ -66,70 +42,12 @@
         self.strategy_executor = executor.StrategyExecutor(self.info_manager)
         self.tatic_executor = executor.TacticExecutor(self.info_manager)
         self.coach_command_sender = CoachCommandSender(self.info_manager)
-<<<<<<< HEAD
         self._init_ui_debug()
-=======
-        self.tactics = []
-        self._init_intelligent_modules()
-        self.ui_commands = []
-
-        # TODO: hack
-        cmd_tactics = {'strategy': list(STRATEGY_BOOK.keys()),
-                       'tactic': ['goto_position', 'goalkeeper', 'cover_zone', 'go_get_ball'],
-                       'action': ['None']}
-        cmd = DebugCommand(1001, None, cmd_tactics)
-        self.debug_manager.logs.append(cmd)
-
-    def _hack_parse_ui_commands(self):
-
-        for cmd in self.ui_commands:
-            if cmd['type'] == TACTIC_COMMAND:
-                self._hack_assign_tactic(cmd)
-            elif cmd['type'] == STRATEGY_COMMAND:
-                self._hack_set_strategy_sequence(cmd['data']['strategy'])
-
-        self.ui_commands = []
-
-    def _hack_get_tactic(self, t, pid, target):
-        ref = None
-        target_tup = self._hack_str_to_tuple(target)
-        x, y = target_tup
-        if t == "goto_position":
-            ref = GoToPosition(self.info_manager, pid, Pose(Position(x, y), 0))
-        elif t == "goalkeeper":
-            ref = GoalKeeper(self.info_manager, pid)
-        elif t == "cover_zone":
-            ref = CoverZone(self.info_manager, pid, FIELD_Y_TOP, FIELD_Y_TOP/2, FIELD_X_LEFT, FIELD_X_LEFT/2)
-        elif t == "go_get_ball":
-            ref = GoGetBall(self.info_manager, pid)
-        else:
-            ref = Stop(self.info_manager, pid)
-
-        return ref
-
-    def _hack_str_to_tuple(self, target_str):
-        target_str = target_str.replace('(', '')
-        target_str = target_str.replace(')', '')
-        target_str_list = target_str.split(',')
-        return int(float(target_str_list[0])), int(float(target_str_list[1]))
-
-    def _hack_hard_coded_commands(self):
-        for t in self.tactics:
-            t.exec()
->>>>>>> 144e4400
 
 
     def main_loop(self, p_game_state):
         """ Interface RULEngine/StrategyIA, boucle principale de l'IA"""
         self._update_ai(p_game_state)
-<<<<<<< HEAD
-=======
-
-        #self._hack_parse_ui_commands()
-        #self._hack_hard_coded_commands()
-
-
->>>>>>> 144e4400
         self.coach_command_sender.generate_and_send_commands(p_game_state)
 
 
@@ -160,10 +78,10 @@
 
     def _init_ui_debug(self):
         # FIXME: exécuter uniquement sur handshake plutôt qu'à l'init du coach
-        cmd_tactics = {'strategy': list(StrategyBook().get_strategies_name_list()),
-                       'tactic': list(TACTIC_BOOK.keys()),
+        cmd_tactics = {'strategy': StrategyBook(self.info_manager).get_strategies_name_list(),
+                       'tactic': TacticBook().get_tactics_name_list(),
                        'action': ['None']}
-        cmd = DebugCommand(1001, None, cmd_tactics)
+        cmd = DebugCommand(1001, cmd_tactics)
         self.debug_manager.add_odd_command(cmd)
 
 
