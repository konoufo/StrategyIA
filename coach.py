# Under MIT License, see LICENSE.txt
""" Module supérieur de l'IA """

from RULEngine.Command import command
from RULEngine.Util.constant import *

import ai.executor as executor
from ai.InfoManager import InfoManager
import ai.Debug.debug_manager as ui_debug
from ai.STA.Strategy.StrategyBook import StrategyBook, TACTIC_BOOK

# debug stuff
from ai.Algorithm.PathfinderRRT import PathfinderRRT
from ai.Debug.debug_manager import DebugCommand
from ai.Util.types import AICommand
from RULEngine.Util.Pose import Pose
from RULEngine.Util.Position import Position

__author__ = 'RoboCupULaval'

class Coach(object):
    """
        Niveau supérieur de l'IA, est appelé et créé par Framework.

        La classe créée une partie du GameState et exécute la boucle principale
        de la logique de l'IA.

        À chaque itération, les Executors sont déclenchés et InfoManager est
        mit à jour.

        À la fin d'une itération, les commandes des robots sont récupérées de
        l'InfoManager et finalement envoyée au serveur de communication.
    """

    def __init__(self):
        """
            Constructeur, réplique une grande partie du GameState pour
            construire l'InfoManager.
        """
        self.info_manager = InfoManager(is_debug=True)
        self.debug_manager = self.info_manager.debug_manager
<<<<<<< HEAD
        self._init_intelligent_modules()
=======
        self.debug_executor = executor.DebugExecutor(self.info_manager)
>>>>>>> 81f11eaa
        self.module_executor = executor.ModuleExecutor(self.info_manager)
        self.strategy_executor = executor.StrategyExecutor(self.info_manager)
        self.tatic_executor = executor.TacticExecutor(self.info_manager)
        self.pathfinder_executor = executor.PathfinderExecutor(self.info_manager)
        self.coach_command_sender = CoachCommandSender(self.info_manager)
<<<<<<< HEAD
=======
        self._init_intelligent_modules()
        self._init_ui_debug()
>>>>>>> 81f11eaa

    def main_loop(self, p_game_state):
        """ Interface RULEngine/StrategyIA, boucle principale de l'IA"""
        self._update_ai(p_game_state)

        self.coach_command_sender.generate_and_send_commands(p_game_state)

<<<<<<< HEAD
    def _hard_coded_commands(self):
        debug_manager = self.info_manager.debug_manager

        #self.info_manager.set_player_next_action(0, goto_ball)
=======
>>>>>>> 81f11eaa

    def halt(self):
        """ Hack pour sync les frames de vision et les itérations de l'IA """
        pass

    def stop(self, game_state):
        """ *Devrait* déinit pour permettre un arrêt propre. """
        pass

    @property
    def robot_commands(self):
        return self.coach_command_sender.robot_commands

    def get_debug_commands_and_clear(self):
        """ Élément de l'interface entre RULEngine/StrategyIA """
        if self.debug_manager:
            debug_commands = self.debug_manager.get_commands()
<<<<<<< HEAD
            self.debug_manager.clear()
=======
            for cmd in debug_commands:
                print(cmd)
>>>>>>> 81f11eaa
            return debug_commands
        else:
            return []

    def _init_intelligent_modules(self):
        """ Enregistre les modules existant dans l'info manager"""
        self.info_manager.register_module('Pathfinder', PathfinderRRT)

    def _init_ui_debug(self):
        # FIXME: exécuter uniquement sur handshake plutôt qu'à l'init du coach
        cmd_tactics = {'strategy': list(StrategyBook().get_strategies_name_list()),
                       'tactic': list(TACTIC_BOOK.keys()),
                       'action': ['None']}
        cmd = DebugCommand(1001, None, cmd_tactics)
        self.debug_manager.add_odd_command(cmd)


    def _update_ai(self, p_game_state):
        """ Effectue une itération de mise à jour de l'ia. """
        self.info_manager.update(p_game_state)
        self.debug_executor.exec()
        self.strategy_executor.exec()
        self.tatic_executor.exec()
        # TODO: Optimiser les moments de mises à jours des modules intelligents
        self.module_executor.exec()
        self.pathfinder_executor.exec()

class CoachCommandSender(object):
    """
        Construit les commandes et les places dans un champ pour que Framework
        puissent les envoyer aux robots.
    """

    def __init__(self, p_info_manager):
        self.game_state = None
        self.info_manager = p_info_manager
        self.current_player_id = None
        self.robot_commands = []

    def generate_and_send_commands(self, p_game_state):
        self.game_state = p_game_state
        self._clear_commands()
        for i in range(6):
            self.current_player_id = i
            next_action = self.info_manager.get_player_next_action(i)
            command = self._generate_command(next_action)
            self.robot_commands.append(command)

    def _clear_commands(self):
        self.robot_commands = []

    def _generate_command(self, p_next_action):
        if p_next_action is not None:
            if p_next_action.kick_strength > 0:
                return self._generate_kick_command(p_next_action.kick_strength)
            elif p_next_action.move_destination:
                return self._generate_move_command(p_next_action.move_destination)
            else:
                return self._generate_empty_command()
        else:
            return self._generate_empty_command()

    def _generate_kick_command(self, p_kick_strength):
        kick_strength = self._sanitize_kick_strength(p_kick_strength)

        return command.Kick(self._get_player(), kick_strength)

    def _generate_move_command(self, p_move_destination):
        return command.MoveToAndRotate(self._get_player(), p_move_destination)

    def _generate_empty_command(self):
        return command.MoveToAndRotate(self._get_player(), self._get_player().pose)

    def _get_player(self):
        return self.game_state.friends.players[self.current_player_id]


    def _sanitize_kick_strength(self, p_kick_strength):
        if p_kick_strength > 1:
            return 1
        else:
            return p_kick_strength<|MERGE_RESOLUTION|>--- conflicted
+++ resolved
@@ -10,7 +10,6 @@
 from ai.STA.Strategy.StrategyBook import StrategyBook, TACTIC_BOOK
 
 # debug stuff
-from ai.Algorithm.PathfinderRRT import PathfinderRRT
 from ai.Debug.debug_manager import DebugCommand
 from ai.Util.types import AICommand
 from RULEngine.Util.Pose import Pose
@@ -39,21 +38,14 @@
         """
         self.info_manager = InfoManager(is_debug=True)
         self.debug_manager = self.info_manager.debug_manager
-<<<<<<< HEAD
-        self._init_intelligent_modules()
-=======
         self.debug_executor = executor.DebugExecutor(self.info_manager)
->>>>>>> 81f11eaa
         self.module_executor = executor.ModuleExecutor(self.info_manager)
         self.strategy_executor = executor.StrategyExecutor(self.info_manager)
         self.tatic_executor = executor.TacticExecutor(self.info_manager)
         self.pathfinder_executor = executor.PathfinderExecutor(self.info_manager)
         self.coach_command_sender = CoachCommandSender(self.info_manager)
-<<<<<<< HEAD
-=======
         self._init_intelligent_modules()
         self._init_ui_debug()
->>>>>>> 81f11eaa
 
     def main_loop(self, p_game_state):
         """ Interface RULEngine/StrategyIA, boucle principale de l'IA"""
@@ -61,13 +53,6 @@
 
         self.coach_command_sender.generate_and_send_commands(p_game_state)
 
-<<<<<<< HEAD
-    def _hard_coded_commands(self):
-        debug_manager = self.info_manager.debug_manager
-
-        #self.info_manager.set_player_next_action(0, goto_ball)
-=======
->>>>>>> 81f11eaa
 
     def halt(self):
         """ Hack pour sync les frames de vision et les itérations de l'IA """
@@ -85,19 +70,14 @@
         """ Élément de l'interface entre RULEngine/StrategyIA """
         if self.debug_manager:
             debug_commands = self.debug_manager.get_commands()
-<<<<<<< HEAD
-            self.debug_manager.clear()
-=======
             for cmd in debug_commands:
                 print(cmd)
->>>>>>> 81f11eaa
             return debug_commands
         else:
             return []
 
     def _init_intelligent_modules(self):
-        """ Enregistre les modules existant dans l'info manager"""
-        self.info_manager.register_module('Pathfinder', PathfinderRRT)
+        self.info_manager.register_module('Pathfinder', None)
 
     def _init_ui_debug(self):
         # FIXME: exécuter uniquement sur handshake plutôt qu'à l'init du coach
