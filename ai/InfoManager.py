# Under MIT License, see LICENSE.txt
"""
    Ce module expose un tableau blanc qui centralise l'information de l'IA.
    Plusieurs méhtodes facilitent l'accès aux informations pertinentes pour le
    cadre STA.
"""
import math as m
from time import time

from .Debug.debug_manager import DebugManager

from RULEngine.Util.geometry import get_distance, get_angle, get_milliseconds
from RULEngine.Util.Pose import Pose
from RULEngine.Util.Position import Position

__author__ = 'RoboCupULaval'


class InfoManager:
    """
        InfoManager contient l'information sur la partie, la balle
        et les joueurs. C'est l'objet que les composantes de
        l'intelligence artificielle doivent consulter pour connaître
        l'état de la partie.
    """
    def __init__(self):
        """
        L'infomanager s'initialise avec quatre dictionnaires;
        la partie, la balle, l'équipe alliée et l'équipe adverse.

        ball : {position : Util.Position(), retro_pose : liste des 10 précédents
                                                        tuples (time(), Util.Position()}

        game : {play : STP.Play.Play(), state : ???, sequence : play_sequence}
        Play sequence est défini dans chacun des play; il s'agit d'une liste de 6
        tactiques qui seront assignées à chacun des robots pour le play sélectionné.


        friend et ennemy sont divisés de la même façon :
        {is_yellow : Bool, count : int, id(6 fois) : dict}

        Les 6 dernières clés correpondent à l'identifiant de chacun des robots, et est
        mappé à un autre dictionnaire contenant l'information sur le joueur spécifié :

        {pose : Util.Pose(), position : Util.Position(), orientation : int/float, kick : Bool,
        skill : STP.Skill.Skill(), tactic : STP.Tactic.Tactic(), next_pose : ???,
        target : ???, goal : ???, speed : float, retro_pose : Liste des 10 précédents
                                                                tuples (time(), Util.Pose()}
        """
        self.ball = {'position': Position(), 'retro_pose': []}
        self.game = {'play': None, 'state': None, 'sequence': None}
        self.friend = self.init_team_dictionary()
        self.enemy = self.init_team_dictionary()
        self.modules = {}
<<<<<<< HEAD
        self.strategy = "HumanControl"
        self.tactics = list(range(6))
        self.timestamp = 0
        self.debug_manager = DebugManager()
=======
        #self.tactic = [Stop(self), Stop(self), Stop(self), Stop(self), Stop(self), Stop(self)]
        self.tactic = list(range(6))

        if is_debug:
            self.debug_manager = DebugManager()
        else:
            self.debug_manager = None
>>>>>>> 144e4400


    def init_team_dictionary(self):
        """
        Initialise le dictionnaire de données pour l'équipe passée en paramètre.

        Args:
            team: Équipe de joueur dont on veut initialiser les données.
                Peut être composoée d'un nombre arbitraire de joueurs.

        Returns: Le dictionnaire de données de l'équipe.

        """

        t_player_key = ('pose', 'position', 'orientation', 'kick', 'skill', 'tactic',
                        'next_pose', 'target', 'goal', 'speed', 'retro_pose')
        team_data = {}
        team_data['count'] = 6 #Should not be hardcoded
        for i in range(team_data['count']):
            t_player_data = (Pose(), Position(), 0,
                             0, None, None, None, None, None, None, [])
            team_data[str(i)] = dict(zip(t_player_key, t_player_data))
        return team_data

    def update(self, game_state):
        """ Interface public pour update de l'infomanager. """
        self._update_ball(game_state.field.ball)
        self._update_team(self.friend, game_state.friends)
        self._update_team(self.enemy, game_state.enemies)
        ui_debug_commands = game_state.debug
        if self.debug_manager:
            for command in ui_debug_commands:
                self.debug_manager.add_ui_command(command)
        self.timestamp = game_state.timestamp


    def _update_ball(self, ball):
        """
        Mets à jour la position de la balle, de même que ses anciennes positions.
        """
        self.ball['position'] = ball.position
        self.ball['retro_pose'].append((time(), ball.position))
        if len(self.ball['retro_pose']) > 10:
            self.ball['retro_pose'].pop(0)

    def _update_team(self, team_data, team):
        """
        Mets à jour les données de chacun des joueurs de l'équipe
        passée en paramètre.

        Args:
            team_data: Dictionnaire de données de l'équipe.
            team: Équipe de joueur dont on veut initialiser les données.
                Peut être composée d'un nombre arbitraire de joueurs.
        """
        for i in range(team_data['count']):
            team_data[str(i)]['pose'] = team.players[i].pose
            team_data[str(i)]['position'] = team.players[i].pose.position
            team_data[str(i)]['orientation'] = team.players[i].pose.orientation
            team_data[str(i)]['retro_pose'].append((time(), team.players[i].pose))
            if len(team_data[str(i)]['retro_pose']) > 10:
                team_data[str(i)]['retro_pose'].pop(0)



    # About Game
    # ---Getter
    def get_current_play(self):
        return self.game['play']

    def get_current_play_sequence(self):
        return self.game['sequence']

    # ---Setter
    def set_play(self, play):
        # TODO : Enforce that play is a subclass of Play()
        self.game['play'] = play

    # Sequences
    def init_play_sequence(self):
        self.game['sequence'] = 0

    def inc_play_sequence(self):
        self.game['sequence'] += 1

    def get_prev_player_position(self, i):
        # TODO : Refactor to take into account teams of less/more than 6 players
        idx = (i - 1) % 6
        return self.friend[str(idx)]['position']


    # About Friend player
    # ---Getter
    def get_player_target(self, i):
        return self.friend[str(i)]['target']

    def get_player_goal(self, i):
        return self.friend[str(i)]['goal']

<<<<<<< HEAD
    def get_player_tactic(self, pid):
        return self.tactics[pid]
=======
    def get_player_skill(self, i):
        return self.friend[str(i)]['skill']

    def get_player_tactic(self, i):
        return self.tactic[i]
        #return self.friend[str(i)]['tactic']
>>>>>>> 144e4400

    def get_player_position(self, i):
        return self.friend[str(i)]['position']

    def get_player_pose(self, i):
        return self.friend[str(i)]['pose']

    def get_player_orientation(self, i):
        return self.friend[str(i)]['orientation']

    def get_player_kick_state(self, i):
        return self.friend[str(i)]['kick']

    def get_count_player(self):
        return self.friend['count']

    def get_player_next_action(self, i):
        return self.friend[str(i)]['next_pose']

    # ---Setter
    def set_player_skill_target_goal(self, i, action):
        # FIXME: retirer!
        self.set_player_target(i, action['target'])

    def set_player_target(self, pid, target):
        assert isinstance(target, Position), "target is not a Position"
        self.friend[str(pid)]['target'] = target

    def set_player_tactic(self, i, tactic):
        # FIXME: hack
        self.tactics[i] = tactic


    def set_player_next_action(self, i, next_action):
        # TODO: Enforce valid type
        self.friend[str(i)]['next_pose'] = next_action

    # About Ball
    # ---Getter
    def get_ball_position(self):
        return self.ball['position']

    """ +++ INTELLIGENCE MODULE +++ """
    # State machine
    # TODO implement getNextState
    def get_next_state(self):
        return 'debug'

    # TODO implement getNextPlay
    def get_next_play(self, state):
        #  return 'pQueueLeuLeu'
        return 'pTestBench'

    def get_speed(self, i):
        list_pose = self.friend[str(i)]['retro_pose']

        if not len(list_pose) == 10:
            return {'speed': 0, 'normal': (0, 0), 'vector': (0, 0)}
        else:
            # Get 10 feedback on previous position
            time_ref, pst_ref = list_pose[9]
            time_sec, pst_sec = list_pose[0]

            # Pre calculations
            angle = get_angle(pst_ref.position, pst_sec.position)
            dst_tot = get_distance(pst_ref.position, pst_sec.position)
            time_tot = get_milliseconds(time_ref) - get_milliseconds(time_sec)

            # Final calculations
            speed = dst_tot / time_tot
            normal = (m.cos(m.radians(angle)), m.sin(m.radians(angle)))
            vector = (normal[0] * speed, normal[1] * speed)

            # print('SPEED:{0:.4f} | NORMAL:{1} | VECTOR:{2}'.format(speed, normal, vector))
            return {'speed': speed, 'normal': normal, 'vector': vector}

    def get_strategic_state(self):
        """
            Retourne un des 8 états stratégiques possibles.

            * Hors Jeu
            * Mise en jeu
            * Défense avec balle
            * Défense sans balle
            * Offense avec balle
            * Offense sans balle
            * ???
            * ???
        """
        return None

    @property
    def get_ball_speed(self):
        list_pose = self.ball['retro_pose']

        if not len(list_pose) == 10:
            return {'speed': 0, 'normal': (0, 0), 'vector': (0, 0)}
        else:
            # Get 10 feedback on previous position
            time_ref, pst_ref = list_pose[9]
            time_sec, pst_sec = list_pose[0]

            # Pre calculations
            angle = get_angle(pst_ref, pst_sec)
            dst_tot = get_distance(pst_ref, pst_sec)
            time_tot = get_milliseconds(time_ref) - get_milliseconds(time_sec)

            # Final calculations
            speed = dst_tot / time_tot
            normal = (m.cos(m.radians(angle)), m.sin(m.radians(angle)))
            vector = (normal[0] * speed, normal[1] * speed)

            # print('SPEED:{0:.4f} | NORMAL:{1} | VECTOR:{2}'.format(speed, normal, vector))
            return {'speed': speed, 'normal': normal, 'vector': vector}


    def register_module(self, module_name, module_ref):
        """ Enregistre un module intelligent. """
        self.modules[module_name] = module_ref(self)

    def acquire_module(self, module_name):
        """ Acquiert la référence sur un module. """
        try:
            return self.modules[module_name]
        except KeyError:
            raise NonExistentModule("Le module " + module_name + " n'existe pas.")

class NonExistentModule(Exception):
    """ Est levée si le module intelligent requis n'est pas enregistré. """
    pass<|MERGE_RESOLUTION|>--- conflicted
+++ resolved
@@ -52,20 +52,9 @@
         self.friend = self.init_team_dictionary()
         self.enemy = self.init_team_dictionary()
         self.modules = {}
-<<<<<<< HEAD
-        self.strategy = "HumanControl"
         self.tactics = list(range(6))
         self.timestamp = 0
         self.debug_manager = DebugManager()
-=======
-        #self.tactic = [Stop(self), Stop(self), Stop(self), Stop(self), Stop(self), Stop(self)]
-        self.tactic = list(range(6))
-
-        if is_debug:
-            self.debug_manager = DebugManager()
-        else:
-            self.debug_manager = None
->>>>>>> 144e4400
 
 
     def init_team_dictionary(self):
@@ -165,17 +154,8 @@
     def get_player_goal(self, i):
         return self.friend[str(i)]['goal']
 
-<<<<<<< HEAD
     def get_player_tactic(self, pid):
         return self.tactics[pid]
-=======
-    def get_player_skill(self, i):
-        return self.friend[str(i)]['skill']
-
-    def get_player_tactic(self, i):
-        return self.tactic[i]
-        #return self.friend[str(i)]['tactic']
->>>>>>> 144e4400
 
     def get_player_position(self, i):
         return self.friend[str(i)]['position']
