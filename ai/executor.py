# Under MIT License, see LICENSE.txt
""" Module contenant les Executors """

from abc import abstractmethod, ABCMeta

from .Util.types import AICommand

from .STA.Strategy.StrategyBook import StrategyBook, TACTIC_BOOK
from .STA.Tactic import tactic_constants
from .STA.Tactic.GoGetBall import GoGetBall
from .STA.Tactic.GoalKeeper import GoalKeeper
from .STA.Tactic.GoToPosition import GoToPosition
from .STA.Tactic.Stop import Stop
from .STA.Tactic.CoverZone import CoverZone

from RULEngine.Util.Pose import Pose
from RULEngine.Util.Position import Position
from RULEngine.Util.constant import *


__author__ = 'RoboCupULaval'

class Executor(object, metaclass=ABCMeta):
    """ Classe abstraite des executeurs. """

    def __init__(self, info_manager):
        self.info_manager = info_manager

    @abstractmethod
    def exec(self):
        """ Méthode qui sera appelé à chaque coup de boucle. """
        pass

class StrategyExecutor(Executor):
    """
        StrategyExecutor est une classe du **Behavior Tree** qui s'occupe de
        déterminer la stratégie à choisir selon l'état de jeu calculé et
        d'assigner les tactiques aux robots pour optimiser les ressources.
    """
    def __init__(self, info_manager):
        """ Constructeur de la classe.
            :param info_manager: Référence à la facade InfoManager pour pouvoir
            accéder aux informations du GameState.
        """
        Executor.__init__(self, info_manager)
        self.strategic_state = self.info_manager.get_strategic_state() #ref au module intelligent
        self.strategy = None

    def exec(self):
        """
            #1 Détermine la stratégie en cours
            #2 Assigne les tactiques aux robots
        """
        self._set_strategy()
        self._assign_tactics()

    def _set_strategy(self):
        """
            Récupère l'état stratégique en cours, le score SWOT et choisit la
            meilleure stratégie pour le contexte.
        """
<<<<<<< HEAD
        if not self.info_manager.debug_manager.human_control:
            self.strategy = StrategyBook().get_strategy(self.info_manager.strategy)(self.info_manager)
        else:
            self.strategy = StrategyBook().get_strategy("HumanControl")(self.info_manager)
=======
        self.strategy_book = StrategyBook(self.info_manager)
        self.strategy = self.strategy_book.get_optimal_strategy()(self.info_manager)
>>>>>>> 144e4400

    def _assign_tactics(self):
        """
            Détermine à quel robot assigner les tactiques de la stratégie en
            cours.
        """
<<<<<<< HEAD
        human_control = self.info_manager.debug_manager.human_control
        if not human_control:
            tactic_sequence = self.strategy.get_next_tactics_sequence()
            for pid in range(6):
                tactic = tactic_sequence[pid]
                tactic.player_id = pid
                self.info_manager.set_player_tactic(pid, tactic_sequence[pid])
        else:
            pass
=======
        tactic_sequence = self.strategy.get_next_tactics_sequence()

        for i in range(0, 6):
            tactic = tactic_sequence[i]
            tactic.player_id = i
            self.info_manager.set_player_tactic(i, tactic_sequence[i])
>>>>>>> 144e4400


class TacticExecutor(Executor):
    """ Fait avancer chaque FSM d'une itération. """
    def __init__(self, info_manager):
        """ Constructeur.
            :param info_manager: Référence à la facade InfoManager pour pouvoir
            accéder aux informations du GameState.
        """
        Executor.__init__(self, info_manager)

    def exec(self):
        """ Obtient la Tactic de chaque robot et fait progresser la FSM. """
<<<<<<< HEAD
        for pid in range(0, 6):
            tactic = self.info_manager.get_player_tactic(pid)
            tactic.exec()
=======
        for i in range(0, 6):
            self.info_manager.get_player_tactic(i).exec()

class PathfinderExecutor(Executor):
    """ Récupère les paths calculés pour les robots et les assignent. """

    def __init__(self, info_manager):
        Executor.__init__(self, info_manager)
        self.pathfinder = None

    def exec(self):
        """
            Appel le module de pathfinder enregistré pour modifier le mouvement
            des joueurs de notre équipe.
        """
        self.pathfinder = self.info_manager.acquire_module('Pathfinder')
        if self.pathfinder: # on desactive l'executor si aucun module ne fournit de pathfinding
            paths = self.pathfinder.get_paths()
            for i in range(0, 6):
                self.info_manager.set_player_next_action(paths[i])
>>>>>>> 144e4400

class ModuleExecutor(Executor):
    """ Met à jour tous les modules intelligents enregistré. """
    def __init__(self, info_manager):
        Executor.__init__(self, info_manager)

    def exec(self):
        modules = self.info_manager.modules
        for key in modules:
            try:
                modules[key].update()
            except:
                pass

class DebugExecutor(Executor):
    """ S'occupe d'interpréter les commandes de debug """
    def __init__(self, info_manager):
        Executor.__init__(self, info_manager)
        self.debug_manager = self.info_manager.debug_manager

    def exec(self):
        if self.debug_manager.human_control:
            self._exec_when_human_control()
        else:
            pass

    def _exec_when_human_control(self):
        debug_commands = self.debug_manager.get_ui_commands()
        for cmd in debug_commands:
            self._parse_command(cmd)

    def _parse_command(self, cmd):
        if cmd.is_strategy_cmd():
            self.info_manager.strategy = cmd.data['strategy']
        elif cmd.is_tactic_cmd():
            pid = self._sanitize_pid(cmd.data['id'])
            tactic_name = cmd.data['tactic']
            tactic_ref = self._parse_tactic(tactic_name, pid, cmd.data)
            self.info_manager.set_player_tactic(pid, tactic_ref)
        else:
            pass

    def _parse_tactic(self, tactic_name, pid, data):
        # TODO: redéfinir le paquet pour set une tactique pour que les données supplémentaire
        # soit un tuple
        target = data['target']
        tactic_ref = None
        if tactic_name == "goto_position":
            tactic_ref = GoToPosition(self.info_manager, pid, Pose(Position(target[0], target[1]), 0))
        elif tactic_name == "goalkeeper":
            tactic_ref = GoalKeeper(self.info_manager, pid)
        elif tactic_name == "cover_zone":
            tactic_ref = CoverZone(self.info_manager, pid, FIELD_Y_TOP, FIELD_Y_TOP/2, FIELD_X_LEFT, FIELD_X_LEFT/2)
        elif tactic_name == "get_ball":
            tactic_ref = GoGetBall(self.info_manager, pid)
        else:
            tactic_ref = Stop(self.info_manager, pid)

        return tactic_ref

    def _sanitize_pid(self, pid):
        if pid >= 0 and pid < 6:
            return pid
        elif pid >= 6 and pid < 12:
            return pid - 6
        else:
            return 0<|MERGE_RESOLUTION|>--- conflicted
+++ resolved
@@ -5,7 +5,8 @@
 
 from .Util.types import AICommand
 
-from .STA.Strategy.StrategyBook import StrategyBook, TACTIC_BOOK
+from .STA.Strategy.StrategyBook import StrategyBook
+from .STA.Tactic.TacticBook import TacticBook
 from .STA.Tactic import tactic_constants
 from .STA.Tactic.GoGetBall import GoGetBall
 from .STA.Tactic.GoalKeeper import GoalKeeper
@@ -59,39 +60,26 @@
             Récupère l'état stratégique en cours, le score SWOT et choisit la
             meilleure stratégie pour le contexte.
         """
-<<<<<<< HEAD
         if not self.info_manager.debug_manager.human_control:
-            self.strategy = StrategyBook().get_strategy(self.info_manager.strategy)(self.info_manager)
+            self.strategy_book = StrategyBook(self.info_manager)
+            self.strategy = self.strategy_book.get_optimal_strategy()(self.info_manager)
         else:
-            self.strategy = StrategyBook().get_strategy("HumanControl")(self.info_manager)
-=======
-        self.strategy_book = StrategyBook(self.info_manager)
-        self.strategy = self.strategy_book.get_optimal_strategy()(self.info_manager)
->>>>>>> 144e4400
+            self.strategy = self.strategy_book.get_strategy("HumanControl")
 
     def _assign_tactics(self):
         """
             Détermine à quel robot assigner les tactiques de la stratégie en
             cours.
         """
-<<<<<<< HEAD
         human_control = self.info_manager.debug_manager.human_control
         if not human_control:
             tactic_sequence = self.strategy.get_next_tactics_sequence()
-            for pid in range(6):
-                tactic = tactic_sequence[pid]
-                tactic.player_id = pid
-                self.info_manager.set_player_tactic(pid, tactic_sequence[pid])
+            for i in range(0, 6):
+                tactic = tactic_sequence[i]
+                tactic.player_id = i
+                self.info_manager.set_player_tactic(i, tactic_sequence[i])
         else:
             pass
-=======
-        tactic_sequence = self.strategy.get_next_tactics_sequence()
-
-        for i in range(0, 6):
-            tactic = tactic_sequence[i]
-            tactic.player_id = i
-            self.info_manager.set_player_tactic(i, tactic_sequence[i])
->>>>>>> 144e4400
 
 
 class TacticExecutor(Executor):
@@ -105,11 +93,6 @@
 
     def exec(self):
         """ Obtient la Tactic de chaque robot et fait progresser la FSM. """
-<<<<<<< HEAD
-        for pid in range(0, 6):
-            tactic = self.info_manager.get_player_tactic(pid)
-            tactic.exec()
-=======
         for i in range(0, 6):
             self.info_manager.get_player_tactic(i).exec()
 
@@ -130,7 +113,6 @@
             paths = self.pathfinder.get_paths()
             for i in range(0, 6):
                 self.info_manager.set_player_next_action(paths[i])
->>>>>>> 144e4400
 
 class ModuleExecutor(Executor):
     """ Met à jour tous les modules intelligents enregistré. """
