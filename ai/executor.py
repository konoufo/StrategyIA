# Under MIT License, see LICENSE.txt
""" Module contenant les Executors """

from abc import abstractmethod, ABCMeta
<<<<<<< HEAD
from .STA.Strategy.StrategyBook import StrategyBook, TACTIC_BOOK

from .STA.Tactic import tactic_constants
from .STA.Tactic.GoGetBall import GoGetBall
from .STA.Tactic.GoalKeeper import GoalKeeper
from .STA.Tactic.GoToPosition import GoToPosition
from .STA.Tactic.Stop import Stop
from .STA.Tactic.CoverZone import CoverZone

from RULEngine.Util.Pose import Pose
from RULEngine.Util.Position import Position
from RULEngine.Util.constant import *

=======
from .STA.Strategy.StrategyBook import StrategyBook
from .Util.types import AICommand
>>>>>>> 5a51b64e

__author__ = 'RoboCupULaval'

class Executor(object, metaclass=ABCMeta):
    """ Classe abstraite des executeurs. """

    def __init__(self, info_manager):
        self.info_manager = info_manager

    @abstractmethod
    def exec(self):
        """ Méthode qui sera appelé à chaque coup de boucle. """
        pass

class StrategyExecutor(Executor):
    """
        StrategyExecutor est une classe du **Behavior Tree** qui s'occupe de
        déterminer la stratégie à choisir selon l'état de jeu calculé et
        d'assigner les tactiques aux robots pour optimiser les ressources.
    """
    def __init__(self, info_manager):
        """ Constructeur de la classe.
            :param info_manager: Référence à la facade InfoManager pour pouvoir
            accéder aux informations du GameState.
        """
        Executor.__init__(self, info_manager)
        self.strategic_state = self.info_manager.get_strategic_state() #ref au module intelligent
        self.strategy = None

    def exec(self):
        """
            #1 Détermine la stratégie en cours
            #2 Assigne les tactiques aux robots
        """
        self._set_strategy()
        self._assign_tactics()

    def _set_strategy(self):
        """
            Récupère l'état stratégique en cours, le score SWOT et choisit la
            meilleure stratégie pour le contexte.
        """
        if not self.info_manager.debug_manager.human_control:
            self.strategy = StrategyBook().get_strategy(self.info_manager.strategy)(self.info_manager)
        else:
            self.strategy = StrategyBook().get_strategy("HumanControl")(self.info_manager)

    def _assign_tactics(self):
        """
            Détermine à quel robot assigner les tactiques de la stratégie en
            cours.
        """
        human_control = self.info_manager.debug_manager.human_control
        if not human_control:
            tactic_sequence = self.strategy.get_next_tactics_sequence()
            for pid in range(6):
                tactic = tactic_sequence[pid]
                tactic.player_id = pid
                self.info_manager.set_player_tactic(pid, tactic_sequence[pid])
        else:
            pass


class TacticExecutor(Executor):
    """ Fait avancer chaque FSM d'une itération. """
    def __init__(self, info_manager):
        """ Constructeur.
            :param info_manager: Référence à la facade InfoManager pour pouvoir
            accéder aux informations du GameState.
        """
        Executor.__init__(self, info_manager)

    def exec(self):
        """ Obtient la Tactic de chaque robot et fait progresser la FSM. """
        for pid in range(0, 6):
            tactic = self.info_manager.get_player_tactic(pid)
            tactic.exec()

class PathfinderExecutor(Executor):
    """ Récupère les paths calculés pour les robots et les assignent. """

    def __init__(self, info_manager):
        Executor.__init__(self, info_manager)
        self.pathfinder = self.info_manager.acquire_module("Pathfinder")

    def exec(self):
        """
            Appel le module de pathfinder enregistré pour modifier le mouvement
            des joueurs de notre équipe.
        """
        self.pathfinder = self.info_manager.acquire_module('Pathfinder')
        if self.pathfinder:

            paths = self.pathfinder.get_paths()
            for i in range(0, 6):
                action = self.info_manager.get_player_next_action(i)
                action = AICommand(paths[i][0], action.kick_strength)
                self.info_manager.set_player_next_action(i, action)

class ModuleExecutor(Executor):
    """ Met à jour tous les modules intelligents enregistré. """
    def __init__(self, info_manager):
        Executor.__init__(self, info_manager)

    def exec(self):
        modules = self.info_manager.modules
        for key in modules:
            try:
                modules[key].update()
            except:
                pass

class DebugExecutor(Executor):
    """ S'occupe d'interpréter les commandes de debug """
    def __init__(self, info_manager):
        Executor.__init__(self, info_manager)
        self.debug_manager = self.info_manager.debug_manager

    def exec(self):
        if self.debug_manager.human_control:
            self._exec_when_human_control()
        else:
            pass

    def _exec_when_human_control(self):
        debug_commands = self.debug_manager.get_ui_commands()
        for cmd in debug_commands:
            self._parse_command(cmd)

    def _parse_command(self, cmd):
        if cmd.is_strategy_cmd():
            self.info_manager.strategy = cmd.data['strategy']
        elif cmd.is_tactic_cmd():
            pid = self._sanitize_pid(cmd.data['id'])
            tactic_name = cmd.data['tactic']
            tactic_ref = self._parse_tactic(tactic_name, pid, cmd.data)
            self.info_manager.set_player_tactic(pid, tactic_ref)
        else:
            pass

    def _parse_tactic(self, tactic_name, pid, data):
        # TODO: redéfinir le paquet pour set une tactique pour que les données supplémentaire
        # soit un tuple
        target = data['target']
        tactic_ref = None
        if tactic_name == "goto_position":
            tactic_ref = GoToPosition(self.info_manager, pid, Pose(Position(target[0], target[1]), 0))
        elif tactic_name == "goalkeeper":
            tactic_ref = GoalKeeper(self.info_manager, pid)
        elif tactic_name == "cover_zone":
            tactic_ref = CoverZone(self.info_manager, pid, FIELD_Y_TOP, FIELD_Y_TOP/2, FIELD_X_LEFT, FIELD_X_LEFT/2)
        elif tactic_name == "get_ball":
            tactic_ref = GoGetBall(self.info_manager, pid)
        else:
            tactic_ref = Stop(self.info_manager, pid)

        return tactic_ref

    def _sanitize_pid(self, pid):
        if pid >= 0 and pid < 6:
            return pid
        elif pid >= 6 and pid < 12:
            return pid - 6
        else:
            return 0<|MERGE_RESOLUTION|>--- conflicted
+++ resolved
@@ -2,9 +2,10 @@
 """ Module contenant les Executors """
 
 from abc import abstractmethod, ABCMeta
-<<<<<<< HEAD
+
+from .Util.types import AICommand
+
 from .STA.Strategy.StrategyBook import StrategyBook, TACTIC_BOOK
-
 from .STA.Tactic import tactic_constants
 from .STA.Tactic.GoGetBall import GoGetBall
 from .STA.Tactic.GoalKeeper import GoalKeeper
@@ -16,10 +17,6 @@
 from RULEngine.Util.Position import Position
 from RULEngine.Util.constant import *
 
-=======
-from .STA.Strategy.StrategyBook import StrategyBook
-from .Util.types import AICommand
->>>>>>> 5a51b64e
 
 __author__ = 'RoboCupULaval'
 
