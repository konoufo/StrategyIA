--- conflicted
+++ resolved
@@ -2,11 +2,8 @@
 
 from ai.STA.Tactic.Tactic import Tactic
 from ai.STA.Action.MoveTo import MoveTo
-<<<<<<< HEAD
+from ai.STA.Action.Idle import Idle
 from ai.STA.Tactic import tactic_constants
-=======
-from ai.STA.Action.Idle import Idle
->>>>>>> cc3db2a2
 from RULEngine.Util.geometry import get_distance, get_angle
 from RULEngine.Util.Pose import Pose
 from RULEngine.Util.constant import ANGLE_TO_HALT, POSITION_DEADZONE, PLAYER_PER_TEAM
@@ -51,6 +48,7 @@
             self.destination_pose = path.pop(0) # on récupère le premier path element
             self.next_state = self.move_to_position
         else:
+            self.status_flag = tactic_constants.SUCCESS
             self.next_state = self.halt
 
         return Idle(self.info_manager, self.player_id)
@@ -62,12 +60,7 @@
 
         if get_distance(player_position, self.destination_pose.position) <= POSITION_DEADZONE and \
                 get_angle(player_position, self.destination_pose.position) <= ANGLE_TO_HALT:
-<<<<<<< HEAD
-                self.status_flag = tactic_constants.SUCCESS
-                self.next_state = self.halt
-=======
                 self.next_state = self.get_next_path_element
->>>>>>> cc3db2a2
         else:
             self.status_flag = tactic_constants.WIP
             self.next_state = self.move_to_position
