--- conflicted
+++ resolved
@@ -5,10 +5,6 @@
 """
 from collections import namedtuple
 
-<<<<<<< HEAD
-# couleur rgb
-Color = namedtuple('Color', 'r g b')
-=======
 STRATEGY_COMMAND_TYPE = 5002
 TACTIC_COMMAND_TYPE = 5003
 
@@ -21,7 +17,6 @@
 
     def repr(self):
         return (self.r, self.g, self.b)
->>>>>>> 81f11eaa
 
 # Solarized color definition
 YELLOW = Color(181, 137, 0)
@@ -94,16 +89,10 @@
         log = DebugCommand(2, None, {'level': level, 'message': message})
         self.logs.append(log)
 
-<<<<<<< HEAD
-    def add_point(self, point, color=MAGENTA):
-        data = {'point': point,
-                'color': color,
-=======
     def add_point(self, point, color=VIOLET):
         data = {'point': point,
                 'color': color.repr(),
                 'width': 5,
->>>>>>> 81f11eaa
                 'timeout': 0}
         point = DebugCommand(3004, None, data)
         self.draw.append(point)
@@ -234,8 +223,6 @@
 
 class UIDebugCommand(object):
 
-<<<<<<< HEAD
-=======
     def __init__(self, raw_cmd):
         print(raw_cmd)
         self.data = raw_cmd['data']
@@ -247,7 +234,6 @@
     def is_tactic_cmd(self):
         return self.cmd_type == TACTIC_COMMAND_TYPE
 
->>>>>>> 81f11eaa
 class InvalidDebugType(Exception):
     """ Est levée si un paquet de débogage n'a pas le bon type. """
     pass