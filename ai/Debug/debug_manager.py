--- conflicted
+++ resolved
@@ -5,13 +5,8 @@
 """
 from collections import namedtuple
 
-<<<<<<< HEAD
-# couleur rgb
-# Color = namedtuple('Color', 'r g b')
-=======
 STRATEGY_COMMAND_TYPE = 5002
 TACTIC_COMMAND_TYPE = 5003
->>>>>>> 294b2c76
 
 class Color(object):
     # FIXME: hack
@@ -94,16 +89,10 @@
         log = DebugCommand(2, None, {'level': level, 'message': message})
         self.logs.append(log)
 
-<<<<<<< HEAD
-    def add_point(self, point, color=MAGENTA):
-        data = {'point': point,
-                'color': color.repr(),
-=======
     def add_point(self, point, color=VIOLET):
         data = {'point': point,
                 'color': color.repr(),
                 'width': 5,
->>>>>>> 294b2c76
                 'timeout': 0}
         point = DebugCommand(3004, None, data)
         self.draw.append(point)
@@ -111,11 +100,7 @@
     def add_circle(self, center, radius):
         data = {'center': center,
                 'radius': radius,
-<<<<<<< HEAD
-                'color': MAGENTA.repr(),
-=======
                 'color': CYAN.repr(),
->>>>>>> 294b2c76
                 'is_fill': True,
                 'timeout': 0}
         circle = DebugCommand(3003, None, data)
@@ -137,10 +122,7 @@
         self.draw.append(command)
 
     def add_influence_map(self, influence_map):
-<<<<<<< HEAD
-        # TODO implement
-=======
->>>>>>> 294b2c76
+
         data = {'field_data': influence_map,
                 'coldest_color': BLUE.repr(),
                 'hottest_color': RED.repr()}
@@ -242,8 +224,6 @@
 
 class UIDebugCommand(object):
 
-<<<<<<< HEAD
-=======
     def __init__(self, raw_cmd):
         print(raw_cmd)
         self.data = raw_cmd['data']
@@ -255,7 +235,6 @@
     def is_tactic_cmd(self):
         return self.cmd_type == TACTIC_COMMAND_TYPE
 
->>>>>>> 294b2c76
 class InvalidDebugType(Exception):
     """ Est levée si un paquet de débogage n'a pas le bon type. """
     pass