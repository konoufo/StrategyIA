--- conflicted
+++ resolved
@@ -18,11 +18,7 @@
         d_team = {}
         d_op_team = {}
         d_ball = {'position': self.field.ball.position, 'retro_pose': []}
-<<<<<<< HEAD
-        d_game = dict(zip(('play', 'state', 'sequence'), ('pHalt', None, None)))
-=======
         d_game = dict(zip(('play', 'state', 'sequence'), (None, None, None)))
->>>>>>> 1722ba15
 
         for player in self.team.players:
             t_player_data = (player.pose, player.pose.position,
@@ -45,33 +41,6 @@
 
     def update(self):
         self.bb['ball']['position'] = self.field.ball.position
-<<<<<<< HEAD
-        if not self.field.ball.position == Position():
-            self.bb['ball']['retro_pose'].append((time(), self.field.ball.position))
-        if len(self.bb['ball']['retro_pose']) > 10:
-                self.bb['ball']['retro_pose'].pop(0)
-
-        if self.team.is_team_yellow:
-            friend = 'enemy'
-            enemy = 'friend'
-        else:
-            friend = 'friend'
-            enemy = 'enemy'
-
-        for i in range(6):
-            self.bb[friend][str(i)]['pose'] = self.team.players[i].pose
-            self.bb[friend][str(i)]['position'] = self.team.players[i].pose.position
-            self.bb[friend][str(i)]['orientation'] = self.team.players[i].pose.orientation
-            self.bb[friend][str(i)]['retro_pose'].append((time(), self.team.players[i].pose))
-            if len(self.bb[friend][str(i)]['retro_pose']) > 10:
-                self.bb[friend][str(i)]['retro_pose'].pop(0)
-
-            self.bb[enemy][str(i)]['pose'] = self.opponent_team.players[i].pose
-            self.bb[enemy][str(i)]['position'] = self.opponent_team.players[i].pose.position
-            self.bb[enemy][str(i)]['orientation'] = self.opponent_team.players[i].pose.orientation
-            if len(self.bb[enemy][str(i)]['retro_pose']) > 10:
-                self.bb[enemy][str(i)]['retro_pose'].pop(0)
-=======
         self.bb['ball']['retro_pose'].append((time(), self.field.ball.position))
         if len(self.bb['ball']['retro_pose']) > 10:
                 self.bb['ball']['retro_pose'].pop(0)
@@ -88,5 +57,4 @@
             self.bb['enemy'][str(i)]['position'] = self.opponent_team.players[i].pose.position
             self.bb['enemy'][str(i)]['orientation'] = self.opponent_team.players[i].pose.orientation
             if len(self.bb['enemy'][str(i)]['retro_pose']) > 10:
-                self.bb['enemy'][str(i)]['retro_pose'].pop(0)
->>>>>>> 1722ba15
+                self.bb['enemy'][str(i)]['retro_pose'].pop(0)