<<<<<<< HEAD
from math import *

from RULEngine.Util import Position
from RULEngine.Util.Position import Position

__author__ = 'jbecirovski'


def distance(position, other):
    if position.x == other.x and position.y == other.y:
        return 0
    else:
        return sqrt((position.x - other.x) ** 2 + (position.y - other.y) ** 2)


def get_milliseconds(time_mil):
    # Convert time.time() to milliseconds int
    assert isinstance(time_mil, float)
    return int(round(time_mil * 1000))


def get_intersection(line1, line2):
    """
        Args:
            line1: first line (a tuple of 2 Position objects)
            line2: second line (a tuple of 2 Position objects)

        Returns: The position where the two lines will intersect.  Infinity if the lines are parallels.
    """
    return get_determinant(line1[0], line1[1], line2[0], line2[1])
    # return line_intersection(line1, line2)


def get_determinant(point_a1, point_a2, point_b1, point_b2):
    """
    Args:
        point_a1: Point 1 on line A
        point_a2: Point 2 on line A
        point_b1: Point 1 on line B
        point_b2: Point 2 on line B

    Returns: The intersection point using determinants.
    """
    x1 = point_a1.x
    y1 = point_a1.y
    x2 = point_a2.x
    y2 = point_a2.y

    x3 = point_b1.x
    y3 = point_b1.y
    x4 = point_b2.x
    y4 = point_b2.y

    denominator = (x1 - x2) * (y3 - y4) - (y1 - y2) * (x3 - x4)
    if denominator == 0:
        # The lines are parallels
        return Position(9999999, 9999999)

    # The purpose of the determinant det1 and det2 is to reduce the number of multiplications
    det1 = x1 * y2 - y1 * x2
    det2 = x3 * y4 - y3 * x4
    p_x = (det1 * (x3 - x4) - det2 * (x1 - x2)) / denominator
    p_y = (det1 * (y3 - y4) - det2 * (y1 - y2)) / denominator

    return Position(p_x, p_y)


def det(a, b):
    return a.x * b.y - a.y * b.x


def line_intersection(line1, line2):
    xdiff = Position(line1[0].x - line1[1].x, line2[0].x - line2[1].x)
    ydiff = Position(line1[0].y - line1[1].y, line2[0].y - line2[1].y)

    div = det(xdiff, ydiff)
    if div == 0:
        return Position(9999999, 9999999)

    d = Position(det(*line1), det(*line2))
    x = det(d, xdiff) / div
    y = det(d, ydiff) / div
    return Position(x, y)

    # print line_intersection((A, B), (C, D))


def get_modulus(vector):
    """
    Args:
        vector: vector with the form of (Position, Position)

    Returns: the modulus of the vector
    """
    assert isinstance(vector, (Position, Position))
    return sqrt(vector[0] ** 2 + vector[1] ** 2)


def get_orthogonal(vector, initial_position):
    """
    Args:
        vector: a vector with the form (Position, Position)
        initial_position: the start of the orthogonal vector

    Returns: an orthogonal vector
    """
    assert isinstance(vector, (Position, Position))
    # assert vector != Position(0, 0), 'vector should not be null'
    return initial_position, Position(-vector.y, vector.x) + initial_position


def get_first_to_arrive(distance1, speed1, acceleration1, distance2, speed2, acceleration2):
    """
    Args:
        distance1: The distance to be completed by the object 1
        speed1: object's 1 speed
        acceleration1: object's 1 acceleration
        distance2: The distance to be completed by the object 2
        speed2: object's 2 speed
        acceleration2: object's 2 acceleration

    Returns: 1 if the object 1 will arrive first to it's destination. 2 otherwise
    """

    if speed1 == 0 or speed2 == 0:
        return 0
    else:
        time1 = get_time_to_travel(distance1, speed1, acceleration1)
        time2 = get_time_to_travel(distance2, speed2, acceleration2)

        return 2 if time1 < time2 else 1


def get_time_to_travel(dist, speed, accel):
    """
    Args:
        dist: distance
        speed: speed
        accel: acceleration

    Returns: The time to complete the distance
    """

    if accel == 0:
        if speed == 0:
            return 9999999
        else:
            return dist / speed
    else:
        time1 = (-speed + sqrt(speed ** 2 - 2 * accel * dist)) / accel
        time2 = (-speed - sqrt(speed ** 2 - 2 * accel * dist)) / accel

        return time2 if time1 < time2 else time1
=======
from math import sqrt

__author__ = 'jbecirovski'


def distance(position, other):
    if position.x == other.x and position.y == other.y:
        return 0
    else:
        return sqrt((position.x - other.x) ** 2 + (position.y - other.y) ** 2)


def get_milliseconds(time_mil):
    # Convert time.time() to milliseconds int
    assert isinstance(time_mil, float)
    return int(round(time_mil * 1000))
>>>>>>> 1722ba15
<|MERGE_RESOLUTION|>--- conflicted
+++ resolved
@@ -1,172 +1,153 @@
-<<<<<<< HEAD
-from math import *
-
-from RULEngine.Util import Position
-from RULEngine.Util.Position import Position
-
-__author__ = 'jbecirovski'
-
-
-def distance(position, other):
-    if position.x == other.x and position.y == other.y:
-        return 0
-    else:
-        return sqrt((position.x - other.x) ** 2 + (position.y - other.y) ** 2)
-
-
-def get_milliseconds(time_mil):
-    # Convert time.time() to milliseconds int
-    assert isinstance(time_mil, float)
-    return int(round(time_mil * 1000))
-
-
-def get_intersection(line1, line2):
-    """
-        Args:
-            line1: first line (a tuple of 2 Position objects)
-            line2: second line (a tuple of 2 Position objects)
-
-        Returns: The position where the two lines will intersect.  Infinity if the lines are parallels.
-    """
-    return get_determinant(line1[0], line1[1], line2[0], line2[1])
-    # return line_intersection(line1, line2)
-
-
-def get_determinant(point_a1, point_a2, point_b1, point_b2):
-    """
-    Args:
-        point_a1: Point 1 on line A
-        point_a2: Point 2 on line A
-        point_b1: Point 1 on line B
-        point_b2: Point 2 on line B
-
-    Returns: The intersection point using determinants.
-    """
-    x1 = point_a1.x
-    y1 = point_a1.y
-    x2 = point_a2.x
-    y2 = point_a2.y
-
-    x3 = point_b1.x
-    y3 = point_b1.y
-    x4 = point_b2.x
-    y4 = point_b2.y
-
-    denominator = (x1 - x2) * (y3 - y4) - (y1 - y2) * (x3 - x4)
-    if denominator == 0:
-        # The lines are parallels
-        return Position(9999999, 9999999)
-
-    # The purpose of the determinant det1 and det2 is to reduce the number of multiplications
-    det1 = x1 * y2 - y1 * x2
-    det2 = x3 * y4 - y3 * x4
-    p_x = (det1 * (x3 - x4) - det2 * (x1 - x2)) / denominator
-    p_y = (det1 * (y3 - y4) - det2 * (y1 - y2)) / denominator
-
-    return Position(p_x, p_y)
-
-
-def det(a, b):
-    return a.x * b.y - a.y * b.x
-
-
-def line_intersection(line1, line2):
-    xdiff = Position(line1[0].x - line1[1].x, line2[0].x - line2[1].x)
-    ydiff = Position(line1[0].y - line1[1].y, line2[0].y - line2[1].y)
-
-    div = det(xdiff, ydiff)
-    if div == 0:
-        return Position(9999999, 9999999)
-
-    d = Position(det(*line1), det(*line2))
-    x = det(d, xdiff) / div
-    y = det(d, ydiff) / div
-    return Position(x, y)
-
-    # print line_intersection((A, B), (C, D))
-
-
-def get_modulus(vector):
-    """
-    Args:
-        vector: vector with the form of (Position, Position)
-
-    Returns: the modulus of the vector
-    """
-    assert isinstance(vector, (Position, Position))
-    return sqrt(vector[0] ** 2 + vector[1] ** 2)
-
-
-def get_orthogonal(vector, initial_position):
-    """
-    Args:
-        vector: a vector with the form (Position, Position)
-        initial_position: the start of the orthogonal vector
-
-    Returns: an orthogonal vector
-    """
-    assert isinstance(vector, (Position, Position))
-    # assert vector != Position(0, 0), 'vector should not be null'
-    return initial_position, Position(-vector.y, vector.x) + initial_position
-
-
-def get_first_to_arrive(distance1, speed1, acceleration1, distance2, speed2, acceleration2):
-    """
-    Args:
-        distance1: The distance to be completed by the object 1
-        speed1: object's 1 speed
-        acceleration1: object's 1 acceleration
-        distance2: The distance to be completed by the object 2
-        speed2: object's 2 speed
-        acceleration2: object's 2 acceleration
-
-    Returns: 1 if the object 1 will arrive first to it's destination. 2 otherwise
-    """
-
-    if speed1 == 0 or speed2 == 0:
-        return 0
-    else:
-        time1 = get_time_to_travel(distance1, speed1, acceleration1)
-        time2 = get_time_to_travel(distance2, speed2, acceleration2)
-
-        return 2 if time1 < time2 else 1
-
-
-def get_time_to_travel(dist, speed, accel):
-    """
-    Args:
-        dist: distance
-        speed: speed
-        accel: acceleration
-
-    Returns: The time to complete the distance
-    """
-
-    if accel == 0:
-        if speed == 0:
-            return 9999999
-        else:
-            return dist / speed
-    else:
-        time1 = (-speed + sqrt(speed ** 2 - 2 * accel * dist)) / accel
-        time2 = (-speed - sqrt(speed ** 2 - 2 * accel * dist)) / accel
-
-        return time2 if time1 < time2 else time1
-=======
-from math import sqrt
-
-__author__ = 'jbecirovski'
-
-
-def distance(position, other):
-    if position.x == other.x and position.y == other.y:
-        return 0
-    else:
-        return sqrt((position.x - other.x) ** 2 + (position.y - other.y) ** 2)
-
-
-def get_milliseconds(time_mil):
-    # Convert time.time() to milliseconds int
-    assert isinstance(time_mil, float)
-    return int(round(time_mil * 1000))
->>>>>>> 1722ba15
+from math import *
+
+from RULEngine.Util import Position
+from RULEngine.Util.Position import Position
+
+__author__ = 'jbecirovski'
+
+
+def distance(position, other):
+    if position.x == other.x and position.y == other.y:
+        return 0
+    else:
+        return sqrt((position.x - other.x) ** 2 + (position.y - other.y) ** 2)
+
+
+def get_milliseconds(time_mil):
+    # Convert time.time() to milliseconds int
+    assert isinstance(time_mil, float)
+    return int(round(time_mil * 1000))
+
+
+def get_intersection(line1, line2):
+    """
+        Args:
+            line1: first line (a tuple of 2 Position objects)
+            line2: second line (a tuple of 2 Position objects)
+
+        Returns: The position where the two lines will intersect.  Infinity if the lines are parallels.
+    """
+    return get_determinant(line1[0], line1[1], line2[0], line2[1])
+    # return line_intersection(line1, line2)
+
+
+def get_determinant(point_a1, point_a2, point_b1, point_b2):
+    """
+    Args:
+        point_a1: Point 1 on line A
+        point_a2: Point 2 on line A
+        point_b1: Point 1 on line B
+        point_b2: Point 2 on line B
+
+    Returns: The intersection point using determinants.
+    """
+    x1 = point_a1.x
+    y1 = point_a1.y
+    x2 = point_a2.x
+    y2 = point_a2.y
+
+    x3 = point_b1.x
+    y3 = point_b1.y
+    x4 = point_b2.x
+    y4 = point_b2.y
+
+    denominator = (x1 - x2) * (y3 - y4) - (y1 - y2) * (x3 - x4)
+    if denominator == 0:
+        # The lines are parallels
+        return Position(9999999, 9999999)
+
+    # The purpose of the determinant det1 and det2 is to reduce the number of multiplications
+    det1 = x1 * y2 - y1 * x2
+    det2 = x3 * y4 - y3 * x4
+    p_x = (det1 * (x3 - x4) - det2 * (x1 - x2)) / denominator
+    p_y = (det1 * (y3 - y4) - det2 * (y1 - y2)) / denominator
+
+    return Position(p_x, p_y)
+
+
+def det(a, b):
+    return a.x * b.y - a.y * b.x
+
+
+def line_intersection(line1, line2):
+    xdiff = Position(line1[0].x - line1[1].x, line2[0].x - line2[1].x)
+    ydiff = Position(line1[0].y - line1[1].y, line2[0].y - line2[1].y)
+
+    div = det(xdiff, ydiff)
+    if div == 0:
+        return Position(9999999, 9999999)
+
+    d = Position(det(*line1), det(*line2))
+    x = det(d, xdiff) / div
+    y = det(d, ydiff) / div
+    return Position(x, y)
+
+    # print line_intersection((A, B), (C, D))
+
+
+def get_modulus(vector):
+    """
+    Args:
+        vector: vector with the form of (Position, Position)
+
+    Returns: the modulus of the vector
+    """
+    assert isinstance(vector, (Position, Position))
+    return sqrt(vector[0] ** 2 + vector[1] ** 2)
+
+
+def get_orthogonal(vector, initial_position):
+    """
+    Args:
+        vector: a vector with the form (Position, Position)
+        initial_position: the start of the orthogonal vector
+
+    Returns: an orthogonal vector
+    """
+    assert isinstance(vector, (Position, Position))
+    # assert vector != Position(0, 0), 'vector should not be null'
+    return initial_position, Position(-vector.y, vector.x) + initial_position
+
+
+def get_first_to_arrive(distance1, speed1, acceleration1, distance2, speed2, acceleration2):
+    """
+    Args:
+        distance1: The distance to be completed by the object 1
+        speed1: object's 1 speed
+        acceleration1: object's 1 acceleration
+        distance2: The distance to be completed by the object 2
+        speed2: object's 2 speed
+        acceleration2: object's 2 acceleration
+
+    Returns: 1 if the object 1 will arrive first to it's destination. 2 otherwise
+    """
+
+    if speed1 == 0 or speed2 == 0:
+        return 0
+    else:
+        time1 = get_time_to_travel(distance1, speed1, acceleration1)
+        time2 = get_time_to_travel(distance2, speed2, acceleration2)
+
+        return 2 if time1 < time2 else 1
+
+
+def get_time_to_travel(dist, speed, accel):
+    """
+    Args:
+        dist: distance
+        speed: speed
+        accel: acceleration
+
+    Returns: The time to complete the distance
+    """
+
+    if accel == 0:
+        if speed == 0:
+            return 9999999
+        else:
+            return dist / speed
+    else:
+        time1 = (-speed + sqrt(speed ** 2 - 2 * accel * dist)) / accel
+        time2 = (-speed - sqrt(speed ** 2 - 2 * accel * dist)) / accel
+
+        return time2 if time1 < time2 else time1