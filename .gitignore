--- conflicted
+++ resolved
@@ -63,9 +63,6 @@
 
 *.orig
 
-<<<<<<< HEAD
 tags
-=======
 # InfluenceMap output file
-IMBoard
->>>>>>> 5d70126f
+IMBoard